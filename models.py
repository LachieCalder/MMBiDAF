--- conflicted
+++ resolved
@@ -79,7 +79,6 @@
                                                                  num_layers=1)
 
 
-<<<<<<< HEAD
     def get_mask(self, X, X_len):
         X_len = torch.LongTensor(X_len)
         maxlen = X.size(1)
@@ -88,10 +87,7 @@
         mask = idx < len_expanded
         return mask
 
-    def forward(self, embedded_text, original_text_lengths, embedded_audio, original_audio_lengths, transformed_images, original_image_lengths, hidden_gru=None):
-=======
     def forward(self, embedded_text, original_text_lengths, embedded_audio, original_audio_lengths, transformed_images, original_image_lengths, batch_target_indices, original_target_len):
->>>>>>> e485decb
         text_emb = self.emb(embedded_text)                                                          # (batch_size, num_sentences, hidden_size)
         text_encoded, _ = self.text_enc(text_emb, original_text_lengths)                               # (batch_size, num_sentences, 2 * hidden_size)
 
