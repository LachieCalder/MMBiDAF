--- conflicted
+++ resolved
@@ -256,13 +256,9 @@
                 continue
         target_indices.append(torch.Tensor([len(source_sentences)]))                        # Appended the EOS token
         
-<<<<<<< HEAD
-        return torch.stack(target_indices)
+        return torch.stack(target_indices), self.source_sentences_path[idx], self.target_sentences_path[idx]
 
     def get_index(self, source_sentences, target_sentence):
         for idx, sent in enumerate(source_sentences):
             if target_sentence in sent:
-                return idx
-=======
-        return torch.stack(target_indices), self.source_sentences_path[idx], self.target_sentences_path[idx]
->>>>>>> 78b3f8eb
+                return idx